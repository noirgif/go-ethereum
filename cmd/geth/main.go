--- conflicted
+++ resolved
@@ -352,23 +352,7 @@
 	)
 }
 
-<<<<<<< HEAD
-// newResource returns a resource describing this application.
-func newResource() *resource.Resource {
-	r, _ := resource.Merge(
-		resource.Default(),
-		resource.NewWithAttributes(
-			semconv.SchemaURL,
-			semconv.ServiceVersionKey.String("v0.1.0"),
-		),
-	)
-	return r
-}
-
 // geth is the main entry point into the system if no special subcommand is run.
-=======
-// geth is the main entry point into the system if no special subcommand is ran.
->>>>>>> 2f37bad9
 // It creates a default node based on the command line arguments and runs it in
 // blocking mode, waiting for it to be shut down.
 func geth(ctx *cli.Context) error {
