--- conflicted
+++ resolved
@@ -327,16 +327,6 @@
 // Release releases associated resources. Release should always succeed and can
 // be called multiple times without causing error.
 func (it *iterator) Release() {
-<<<<<<< HEAD
-	it.keys, it.values = nil, nil
-}
-
-func (db *Database) GetErrorInjection() ethdb.ErrorInjectionConfig {
-	return ethdb.ErrorInjectionConfig{}
-}
-
-func (db *Database) SetErrorInjection(config ethdb.ErrorInjectionConfig) {
-=======
 	it.index, it.keys, it.values = -1, nil, nil
 }
 
@@ -394,5 +384,11 @@
 	defer snap.lock.Unlock()
 
 	snap.db = nil
->>>>>>> 23bee162
+}
+
+func (db *Database) GetErrorInjection() ethdb.ErrorInjectionConfig {
+	return ethdb.ErrorInjectionConfig{}
+}
+
+func (db *Database) SetErrorInjection(config ethdb.ErrorInjectionConfig) {
 }