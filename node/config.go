--- conflicted
+++ resolved
@@ -201,7 +201,6 @@
 	// AllowUnprotectedTxs allows non EIP-155 protected transactions to be send over RPC.
 	AllowUnprotectedTxs bool `toml:",omitempty"`
 
-<<<<<<< HEAD
 	// Tracing and error injection
 	EnableTracing bool
 	InjectedError string
@@ -211,10 +210,8 @@
 	// Error injection: ErrorInjectedTime indicates which time
 	// the access is injected with an error.
 	ErrorInjectedTime uint
-=======
 	// JWTSecret is the hex-encoded jwt secret.
 	JWTSecret string `toml:",omitempty"`
->>>>>>> 23bee162
 }
 
 // IPCEndpoint resolves an IPC endpoint based on a configured value, taking into
